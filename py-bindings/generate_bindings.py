#!/usr/bin/env python

######################################################################
# Software License Agreement (BSD License)
#
#  Copyright (c) 2010, Rice University
#  All rights reserved.
#
#  Redistribution and use in source and binary forms, with or without
#  modification, are permitted provided that the following conditions
#  are met:
#
#   * Redistributions of source code must retain the above copyright
#     notice, this list of conditions and the following disclaimer.
#   * Redistributions in binary form must reproduce the above
#     copyright notice, this list of conditions and the following
#     disclaimer in the documentation and/or other materials provided
#     with the distribution.
#   * Neither the name of the Rice University nor the names of its
#     contributors may be used to endorse or promote products derived
#     from this software without specific prior written permission.
#
#  THIS SOFTWARE IS PROVIDED BY THE COPYRIGHT HOLDERS AND CONTRIBUTORS
#  "AS IS" AND ANY EXPRESS OR IMPLIED WARRANTIES, INCLUDING, BUT NOT
#  LIMITED TO, THE IMPLIED WARRANTIES OF MERCHANTABILITY AND FITNESS
#  FOR A PARTICULAR PURPOSE ARE DISCLAIMED. IN NO EVENT SHALL THE
#  COPYRIGHT OWNER OR CONTRIBUTORS BE LIABLE FOR ANY DIRECT, INDIRECT,
#  INCIDENTAL, SPECIAL, EXEMPLARY, OR CONSEQUENTIAL DAMAGES (INCLUDING,
#  BUT NOT LIMITED TO, PROCUREMENT OF SUBSTITUTE GOODS OR SERVICES;
#  LOSS OF USE, DATA, OR PROFITS; OR BUSINESS INTERRUPTION) HOWEVER
#  CAUSED AND ON ANY THEORY OF LIABILITY, WHETHER IN CONTRACT, STRICT
#  LIABILITY, OR TORT (INCLUDING NEGLIGENCE OR OTHERWISE) ARISING IN
#  ANY WAY OUT OF THE USE OF THIS SOFTWARE, EVEN IF ADVISED OF THE
#  POSSIBILITY OF SUCH DAMAGE.
######################################################################

# Author: Mark Moll

from sys import argv, setrecursionlimit
from pygccxml import declarations
from pyplusplus.module_builder import call_policies
from ompl.bindings_generator import code_generator_t, default_replacement


class ompl_base_generator_t(code_generator_t):
    """Class for generating the ompl.base python module."""

    def __init__(self):
        replacement = default_replacement
        # special case for abstract base class Path with pure virtual print method:
        replacement['::ompl::base::Path::print'] = ('def("__str__", bp::pure_virtual(&__str__))', """
        std::string __str__(%s* obj)
        {
            std::ostringstream s;
            obj->print(s);
            return s.str();
        }
        """)
        # A C++ call like "foo.printState(state, std::cout)" will be replaced with
        # something more pythonesque: "print(foo.string(state))"
        replacement['printState'] = ('def("string", &__printState)', """
        std::string __printState(%s* space, ompl::base::State* state)
        {
            std::ostringstream s;
            space->printState(state, s);
            return s.str();
        }
        """)
        # A C++ call like "foo.printProperties(std::cout)" will be replaced with
        # something more pythonesque: "print(foo.properties())"
        default_replacement['printProperties'] = ('def("properties", &__printProperties)', """
        std::string __printProperties(%s* obj)
        {
            std::ostringstream s;
            obj->printProperties(s);
            return s.str();
        }
        """)
        # A C++ call like "foo.printProjections(std::cout)" will be replaced with
        # something more pythonesque: "print(foo.projections())"
        replacement['printProjections'] = ('def("projections", &__printProjections)', """
        std::string __printProjections(%s* obj)
        {
            std::ostringstream s;
            obj->printProjections(s);
            return s.str();
        }
        """)
        # A C++ call like "foo.printProjection(projection, std::cout)" will be replaced with
        # something more pythonesque: "print(foo.projection())"
        replacement['printProjection'] = ('def("projection", &__printProjection)', """
        std::string __printProjection(%s* obj, const ompl::base::EuclideanProjection &projection)
        {
            std::ostringstream s;
            obj->printProjection(projection, s);
            return s.str();
        }
        """)
        # "StateSpace::Diagram(std::cout)" will be replaced with
        # something more pythonesque: "print(StateSpace.Diagram())"
        replacement['::ompl::base::StateSpace::Diagram'] = ('def("Diagram", &DiagramWrapper)', """
        std::string DiagramWrapper(%s* obj)
        {
            std::ostringstream s;
            obj->Diagram(s);
            return s.str();
        }
        """)
        # "StateSpace::List(std::cout)" will be replaced with
        # something more pythonesque: "print(StateSpace.List())"
        replacement['::ompl::base::StateSpace::List'] = ('def("List", &ListWrapper)', """
        std::string ListWrapper(%s* obj)
        {
            std::ostringstream s;
            obj->List(s);
            return s.str();
        }
        """)
        # "PlannerData::printGraphML(std::cout)" will be replaced with
        # something more pythonesque: "print(PlannerData.printGraphML())"
        replacement['::ompl::base::PlannerData::printGraphML'] = ('def("printGraphML", &__printGraphML)', """
        std::string __printGraphML(%s* obj)
        {
            std::ostringstream s;
            obj->printGraphML(s);
            return s.str();
        }
        """)
        # "PlannerData::printGraphviz(std::cout)" will be replaced with
        # something more pythonesque: "print(PlannerData.printGraphviz())"
        replacement['::ompl::base::PlannerData::printGraphviz'] = ('def("printGraphviz", &__printGraphviz)', """
        std::string __printGraphviz(%s* obj)
        {
            std::ostringstream s;
            obj->printGraphviz(s);
            return s.str();
        }
        """)
        code_generator_t.__init__(self, 'base', ['bindings/util'], replacement)

    def filter_declarations(self):
        # force ProblemDefinition to be included, because it is used by other modules
        self.ompl_ns.class_('ProblemDefinition').include()
        # force the abstract base class Path to be included, because it is used by other modules
        self.ompl_ns.class_('Path').include()
        code_generator_t.filter_declarations(self)
        # rename STL vectors of certain types
        self.std_ns.class_('map< std::string, boost::shared_ptr< ompl::base::ProjectionEvaluator > >').rename('mapStringToProjectionEvaluator')
        self.std_ns.class_('vector< ompl::base::State* >').rename('vectorState')
        try:
            self.std_ns.class_('vector< ompl::base::State const* >').rename('vectorConstState')
        except: pass
        self.std_ns.class_('vector< boost::shared_ptr<ompl::base::StateSpace> >').rename('vectorStateSpacePtr')
        #self.std_ns.class_('vector< <ompl::base::PlannerSolution> >').rename('vectorPlannerSolution')
        self.std_ns.class_('map< std::string, boost::shared_ptr<ompl::base::GenericParam> >').rename('mapStringToGenericParam')
        self.std_ns.class_('map< std::string, ompl::base::StateSpace::SubstateLocation >').rename('mapStringToSubstateLocation')
        self.std_ns.class_('vector<ompl::base::PlannerSolution>').rename('vectorPlannerSolution')
        # rename some templated types
        self.ompl_ns.class_('SpecificParam< bool >').rename('SpecificParamBool')
        self.ompl_ns.class_('SpecificParam< char >').rename('SpecificParamChar')
        self.ompl_ns.class_('SpecificParam< int >').rename('SpecificParamInt')
        self.ompl_ns.class_('SpecificParam< unsigned int >').rename('SpecificParamUint')
        self.ompl_ns.class_('SpecificParam< float >').rename('SpecificParamFloat')
        self.ompl_ns.class_('SpecificParam< double >').rename('SpecificParamDouble')
        self.ompl_ns.class_('SpecificParam< std::string >').rename('SpecificParamString')
        for cls in self.ompl_ns.classes(lambda decl: decl.name.startswith('SpecificParam')):
            cls.constructors().exclude()
        # don't export variables that need a wrapper
        self.ompl_ns.variables(lambda decl: decl.is_wrapper_needed()).exclude()
        # force StateSpace::allocState to be exported.
        # (not sure why this is necessary)
        allocStateFn = self.ompl_ns.class_('StateSpace').member_function('allocState')
        allocStateFn.include()
        allocStateFn.call_policies = \
            call_policies.return_value_policy(call_policies.reference_existing_object)
        # rename the abstract base class State to AbstractState
        state = self.ompl_ns.class_('State')
        state.rename('AbstractState')
        # don't export components which is of type State**
        state = self.ompl_ns.class_('CompoundState')
        state.variable('components').exclude()
        state.rename('CompoundStateInternal')
        # rename a ScopedState<> to State
        bstate = self.ompl_ns.class_('ScopedState< ompl::base::StateSpace >')
        bstate.rename('State')
        bstate.operator('=', arg_types=['::ompl::base::State const &']).exclude()
        # add array access to double components of state
        self.add_array_access(bstate,'double')
        # loop over all predefined state spaces
        for stype in ['Compound', 'RealVector', 'SO2', 'SO3', 'SE2', 'SE3', 'Discrete', 'Time', 'Dubins', 'ReedsShepp']:
            # create a python type for each of their corresponding state types
            state = self.ompl_ns.class_('ScopedState< ompl::base::%sStateSpace >' % stype)
            state.rename(stype+'State')
            state.operator('=', arg_types=['::ompl::base::State const &']).exclude()
            # add a constructor that allows, e.g., an SE3State to be constructed from a State
            state.add_registration_code(
                'def(bp::init<ompl::base::ScopedState<ompl::base::StateSpace> const &>(( bp::arg("other") )))')
            # mark the space statetype as 'internal' to emphasize that it
            # shouldn't typically be used by a regular python user
            if stype!='Dubins' and stype!='ReedsShepp':
                self.ompl_ns.class_(stype + 'StateSpace').decls('StateType').rename(
                    stype + 'StateInternal')
            # add a constructor that allows, e.g., a State to be constructed from a SE3State
            bstate.add_registration_code(
                'def(bp::init<ompl::base::ScopedState<ompl::base::%sStateSpace> const &>(( bp::arg("other") )))' % stype)
            # add array access to double components of state
            self.add_array_access(state,'double')
        # I don't know how to export a C-style array of an enum type
        for stype in ['Dubins', 'ReedsShepp']:
            self.ompl_ns.enumeration(stype + 'PathSegmentType').exclude()
            self.ompl_ns.class_(stype + 'Path').exclude()
            self.ompl_ns.class_(stype + 'StateSpace').member_function(
                stype[0].lower()+stype[1:]).exclude()
        # don't expose these utility functions that return double*
        self.ompl_ns.member_functions('getValueAddressAtIndex').exclude()
        self.ompl_ns.member_functions('getValueAddressAtName').exclude()
        self.ompl_ns.member_functions('getValueAddressAtLocation').exclude()
        # don't export vector<ValueLocation>
        self.ompl_ns.member_functions('getValueLocations').exclude()
        # don't export map<std::string, ValueLocation>
        self.ompl_ns.member_functions('getValueLocationsByName').exclude()
        # don't expose double*
        self.ompl_ns.class_('RealVectorStateSpace').class_(
            'StateType').variable('values').exclude()
        try:
            stateStorage = self.ompl_ns.class_('StateStorage')
            stateStorage.member_function('getStateSamplerAllocatorRange').exclude()
            stateStorage.add_registration_code('def("getStateSamplerAllocatorRange", &ompl::base::StateStorage::getStateSamplerAllocatorRange)')
        except:
            pass

        cls = self.ompl_ns.class_('PlannerStatus')
        # rename to something more memorable than the default Py++ name for
        # the casting operator:
        # as__scope_ompl_scope_base_scope_PlannerStatus_scope_StatusType
        cls.operator(lambda decl: decl.name=='operator ::ompl::base::PlannerStatus::StatusType').rename('getStatus')
        # for python 2.x
        cls.add_registration_code(
            'def("__nonzero__", &ompl::base::PlannerStatus::operator bool)')
        # for python 3.x
        cls.add_registration_code(
            'def("__bool__", &ompl::base::PlannerStatus::operator bool)')

        # Exclude PlannerData::getEdges function that returns a map of PlannerDataEdge* for now
        #self.ompl_ns.class_('PlannerData').member_functions('getEdges').exclude()
        #self.std_ns.class_('map< unsigned int, ompl::base::PlannerDataEdge const*>').include()
        mapUintToPlannerDataEdge_cls = self.std_ns.class_('map< unsigned int, ompl::base::PlannerDataEdge const*>')
        mapUintToPlannerDataEdge_cls.rename('mapUintToPlannerDataEdge')
        mapUintToPlannerDataEdge_cls.indexing_suite.call_policies = \
            call_policies.return_value_policy(call_policies.reference_existing_object)
        # Remove Boost.Graph representation from PlannerData
        self.ompl_ns.class_('PlannerData').member_functions('toBoostGraph').exclude()
        # Make PlannerData printable
        self.replace_member_function(self.ompl_ns.class_('PlannerData').member_function('printGraphviz'))
        self.replace_member_function(self.ompl_ns.class_('PlannerData').member_function('printGraphML'))

        # add array indexing to the RealVectorState
        self.add_array_access(self.ompl_ns.class_('RealVectorStateSpace').class_('StateType'))
        # typedef's are not handled by Py++, so we need to explicitly rename uBLAS vector to EuclideanProjection
        cls = self.mb.namespace('ublas').class_(
            'vector<double, boost::numeric::ublas::unbounded_array<double, std::allocator<double> > >')
        cls.include()
        cls.rename('EuclideanProjection')
        cls.member_functions().exclude()
        cls.operators().exclude()
        self.add_array_access(cls,'double')
        # make objects printable that have a print function
        self.replace_member_functions(self.ompl_ns.member_functions('print'))
        # handle special case (abstract base class with pure virtual method)
        self.ompl_ns.class_('Path').add_wrapper_code(
            'virtual void print(std::ostream&) const {}')
        # make settings printable
        self.replace_member_functions(self.ompl_ns.member_functions('printSettings'))
        # make properties printable
        self.replace_member_functions(self.ompl_ns.member_functions('printProperties'))
        # make states printable
        self.replace_member_functions(self.ompl_ns.member_functions('printState'))
        # make list of available projections printable
        self.replace_member_functions(self.ompl_ns.member_functions('printProjections'))
        # make projections printable
        self.replace_member_functions(self.ompl_ns.member_functions('printProjection'))
        # make state space diagram printable
        self.replace_member_function(self.ompl_ns.class_('StateSpace').member_function('Diagram'))
        # make state space list printable
        self.replace_member_function(self.ompl_ns.class_('StateSpace').member_function('List'))
        # add wrappers for boost::function types
        self.add_boost_function('bool(const ompl::base::GoalLazySamples*, ompl::base::State*)',
            'GoalSamplingFn', 'Goal sampling function')
        self.add_boost_function('void(const ompl::base::State*)',
            'NewStateCallbackFn', 'New state callback function')
        self.add_boost_function('ompl::base::PlannerPtr(const ompl::base::SpaceInformationPtr&)',
            'PlannerAllocator', 'Planner allocator')
        self.add_boost_function('bool()',
            'PlannerTerminationConditionFn','Planner termination condition function')
        self.add_boost_function('bool(const ompl::base::State*)',
            'StateValidityCheckerFn', 'State validity checker function')
        self.add_boost_function('ompl::base::StateSamplerPtr(const ompl::base::StateSpace*)',
            'StateSamplerAllocator', 'State sampler allocator')
        self.add_boost_function('ompl::base::ValidStateSamplerPtr(ompl::base::SpaceInformation const*)',
            'ValidStateSamplerAllocator', 'Valid state allocator function')
        self.add_boost_function('double(const ompl::base::PlannerDataVertex&, const ompl::base::PlannerDataVertex&, const ompl::base::PlannerDataEdge&)',
            'EdgeWeightFn', 'Edge weight function')
        self.add_boost_function('ompl::base::Cost(const ompl::base::State*, const ompl::base::Goal*)',
            'CostToGoHeuristic', 'Cost-to-go heuristic for optimizing planners')
        self.add_boost_function('std::string()', 'PlannerProgressProperty',
            'Function that returns stringified value of a property while a planner is running')

        # rename SamplerSelectors
        self.ompl_ns.class_('SamplerSelector< ompl::base::StateSampler >').rename('StateSamplerSelector')
        self.ompl_ns.class_('SamplerSelector< ompl::base::ValidStateSampler >').rename('ValidStateSamplerSelector')
        try:
            cls = self.ompl_ns.class_('StateStorage').member_functions('load')
            self.ompl_ns.class_('StateStorage').member_function('load', arg_types=['::std::istream &']).exclude()
            self.ompl_ns.class_('StateStorage').member_function('store', arg_types=['::std::ostream &']).exclude()
        except:
            pass

class ompl_control_generator_t(code_generator_t):
    def __init__(self):
        replacement = default_replacement
        # A C++ call like "foo.printControl(control, std::cout)" will be replaced with
        # something more pythonesque: "print(foo.string(control))"
        replacement['printControl'] = ('def("string", &__printControl)', """
        std::string __printControl(%s* space, ompl::control::Control* control)
        {
            std::ostringstream s;
            space->printControl(control, s);
            return s.str();
        }
        """)
        replacement['printAsMatrix'] = ('def("printAsMatrix", &__printAsMatrix)', """
        std::string __printAsMatrix(%s* path)
        {
            std::ostringstream s;
            path->printAsMatrix(s);
            return s.str();
        }
        """)
        replacement['::ompl::control::ODESolver::getStatePropagator'] = ("""
        def("getStatePropagator", &getStatePropagator1);
        ODESolver_exposer.def("getStatePropagator", &getStatePropagator2);
        ODESolver_exposer.staticmethod( "getStatePropagator" )""", """
        // %s
        ompl::control::StatePropagatorPtr getStatePropagator2(ompl::control::ODESolverPtr solver,
            const ompl::control::ODESolver::PostPropagationEvent &postEvent)
        {
            return ompl::control::ODESolver::getStatePropagator(solver, postEvent);
        }
        ompl::control::StatePropagatorPtr getStatePropagator1(ompl::control::ODESolverPtr solver)
        {
            return ompl::control::ODESolver::getStatePropagator(solver);
        }
        """)
        code_generator_t.__init__(self, 'control', ['bindings/util', 'bindings/base', 'bindings/geometric'], replacement)

    def filter_declarations(self):
        code_generator_t.filter_declarations(self)
        # rename STL vectors of certain types
        self.std_ns.class_('vector< ompl::control::Control* >').rename('vectorControlPtr')
        # don't export variables that need a wrapper
        self.ompl_ns.variables(lambda decl: decl.is_wrapper_needed()).exclude()
        # force ControlSpace::allocControl to be exported.
        # (not sure why this is necessary)
        allocControlFn = self.ompl_ns.class_('ControlSpace').member_function('allocControl')
        allocControlFn.include()
        allocControlFn.call_policies = \
            call_policies.return_value_policy(call_policies.reference_existing_object)
        # don't export components which is of type Control**
        self.ompl_ns.class_('CompoundControl').variable('components').exclude()
        # don't export some internal data structure
        self.ompl_ns.class_('OrderCellsByImportance').exclude()
        # don't expose this utility function
        self.ompl_ns.member_functions('getValueAddressAtIndex').exclude()
        self.ompl_ns.class_('KPIECE1').member_functions('freeGridMotions').exclude()
        # add array indexing to the RealVectorState
        self.add_array_access(self.ompl_ns.class_('RealVectorControlSpace').class_('ControlType'))
        # make objects printable that have a print function
        self.replace_member_functions(self.ompl_ns.member_functions('print'))
        # make settings printable
        self.replace_member_functions(self.ompl_ns.member_functions('printSettings'))
        # make controls printable
        self.replace_member_functions(self.ompl_ns.member_functions('printControl'))
        # print paths as matrices
        self.replace_member_functions(self.ompl_ns.member_functions('printAsMatrix'))
        try:
            # export ODESolver-derived classes that use Boost.OdeInt
            for odesolver in ['ODEBasicSolver', 'ODEErrorSolver', 'ODEAdaptiveSolver']:
                self.ompl_ns.class_(lambda cls: cls.name.startswith(odesolver)).rename(odesolver)
            # Somehow, Py++ changes the type of the ODE's first argument. Weird...
            self.add_boost_function('void(ompl::control::ODESolver::StateType, const ompl::control::Control*, ompl::control::ODESolver::StateType &)',
                'ODE','Ordinary differential equation')
            # workaround for default argument for PostPropagationEvent
            self.replace_member_function(self.ompl_ns.class_('ODESolver').member_function(
                'getStatePropagator'))
        except declarations.matcher.declaration_not_found_t:
            # not available for boost < 1.44, so ignore this
            pass
        # LLVM's clang++ compiler doesn't like exporting this method because
        # the argument type (Grid::Cell) is protected
        self.ompl_ns.member_functions('computeImportance').exclude()

        # export pure virtual member functions, otherwise code doesn't compile
        syclop = self.ompl_ns.class_('Syclop')
        syclop.add_wrapper_code("""
        virtual ompl::control::Syclop::Motion* addRoot(const ompl::base::State* s)
        {
            bp::override func_addRoot = this->get_override("addRoot");
            return func_addRoot(s);
        }
        virtual void selectAndExtend(ompl::control::Syclop::Region& region, std::vector<ompl::control::Syclop::Motion*>& newMotions)
        {
            bp::override func_selectAndExtend = this->get_override("selectAndExtend");
            func_selectAndExtend(region, newMotions);
        }""")
        # omit ompl::control::Syclop::Defaults nested subclass, otherwise
        # code doesn't compile (don't know why)
        syclop.class_('Defaults').exclude()

        # add wrappers for boost::function types
        self.add_boost_function('ompl::control::ControlSamplerPtr(const ompl::control::ControlSpace*)',
            'ControlSamplerAllocator', 'Control sampler allocator')
        self.add_boost_function('ompl::control::DirectedControlSamplerPtr(const ompl::control::SpaceInformation*)',
            'DirectedControlSamplerAllocator','Directed control sampler allocator')
        # same type as StatePropagatorFn, so no need to export this. Instead, we just define a type alias in the python module.
        #self.add_boost_function('void(const ompl::base::State*, const ompl::control::Control*, const double, ompl::base::State*)',
        #    'PostPropagationEvent','Post-propagation event')
        self.add_boost_function('void(const ompl::base::State*, const ompl::control::Control*, const double, ompl::base::State*)',
            'StatePropagatorFn','State propagator function')
        self.add_boost_function('double(int, int)','EdgeCostFactorFn',
            'Syclop edge cost factor function')
        self.add_boost_function('void(int, int, std::vector<int>&)','LeadComputeFn',
            'Syclop lead compute function')
        # code generation fails because of same bug in gxxcml that requires us
        # to patch the generated code with workaround_for_gccxml_bug.cmake
        self.ompl_ns.member_functions('getPlannerAllocator').exclude()
        self.ompl_ns.member_functions('setPlannerAllocator').exclude()
        self.ompl_ns.namespace('control').class_('SimpleSetup').add_registration_code(
            'def("setPlannerAllocator", &ompl::control::SimpleSetup::setPlannerAllocator)')
        self.ompl_ns.namespace('control').class_('SimpleSetup').add_registration_code(
            'def("getPlannerAllocator", &ompl::control::SimpleSetup::getPlannerAllocator, bp::return_value_policy< bp::copy_const_reference >())')

        # do this for all classes that exist with the same name in another namespace
        for cls in ['SimpleSetup', 'KPIECE1', 'PDST', 'RRT', 'EST', 'SpaceInformation', 'Syclop', 'SyclopEST', 'SyclopRRT']:
            self.ompl_ns.namespace('control').class_(cls).wrapper_alias = 'Control%s_wrapper' % cls

        # Py++ seems to get confused by some methods declared in one module
        # that are *not* overridden in a derived class in another module. The
        # Planner class is defined in ompl::base and two of its virtual methods,
        # setProblemDefinition and checkValidity, and not overridden by most
        # planners. The code below forces Py++ to do the right thing (or at
        # least make it work). It seems rather hacky and there may be a better
        # solution.

        # do this for all planners
        for planner in ['KPIECE1', 'PDST', 'RRT', 'EST', 'Syclop', 'SyclopEST', 'SyclopRRT']:
            self.ompl_ns.class_(planner).add_registration_code("""
            def("solve", (::ompl::base::PlannerStatus(::ompl::base::Planner::*)( double ))(&::ompl::base::Planner::solve), (bp::arg("solveTime")) )""")
            self.ompl_ns.class_(planner).add_registration_code("""
            def("setProblemDefinition",&::ompl::base::Planner::setProblemDefinition,
                    &Control%s_wrapper::default_setProblemDefinition, (bp::arg("pdef")) )""" % planner)
            self.ompl_ns.class_(planner).add_registration_code("""
            def("checkValidity",&::ompl::base::Planner::checkValidity,
                    &Control%s_wrapper::default_checkValidity )""" % planner)

class ompl_geometric_generator_t(code_generator_t):
    def __init__(self):
        replacement = default_replacement
        replacement['printAsMatrix'] = ('def("printAsMatrix", &__printAsMatrix)', """
        std::string __printAsMatrix(%s* path)
        {
            std::ostringstream s;
            path->printAsMatrix(s);
            return s.str();
        }
        """)
        replacement['printDebug'] = ('def("printDebug", &__printDebug)', """
        std::string __printDebug(%s* obj)
        {
            std::ostringstream s;
            obj->printDebug(s);
            return s.str();
        }
        """)
        code_generator_t.__init__(self, 'geometric', ['bindings/util', 'bindings/base'], replacement)

    def filter_declarations(self):
        code_generator_t.filter_declarations(self)
        # don't export variables that need a wrapper
        self.ompl_ns.variables(lambda decl: decl.is_wrapper_needed()).exclude()
        # make objects printable that have a print function
        self.replace_member_functions(self.ompl_ns.member_functions('print'))
        # print paths as matrices
        self.replace_member_functions(self.ompl_ns.member_functions('printAsMatrix'))
        # print debug info
        self.replace_member_functions(self.ompl_ns.member_functions('printDebug'))
        self.ompl_ns.member_functions('freeGridMotions').exclude()
        self.ompl_ns.class_('PRM').member_functions('maybeConstructSolution').exclude()
        self.ompl_ns.class_('PRM').member_functions('growRoadmap',
                function=declarations.access_type_matcher_t('protected')).exclude()
        self.ompl_ns.class_('PRM').member_functions('expandRoadmap',
                function=declarations.access_type_matcher_t('protected')).exclude()
        # don't export some internal data structure
        self.ompl_ns.classes('OrderCellsByImportance').exclude()
        # LLVM's clang++ compiler doesn't like exporting this method because
        # the argument type (Grid::Cell) is protected
        self.ompl_ns.member_functions('computeImportance').exclude()
        # add wrappers for boost::function types
        self.add_boost_function('unsigned int()',
            'NumNeighborsFn', 'Number of neighbors function')
        # self.add_boost_function('std::vector<ompl::geometric::PRM::Vertex>&(const ompl::geometric::PRM::Vertex)',
        #     'ConnectionStrategy', 'Connection strategy')
        self.add_boost_function('bool(const ompl::geometric::PRM::Vertex&, const ompl::geometric::PRM::Vertex&)',
            'ConnectionFilter', 'Connection filter')
        # code generation fails because of same bug in gxxcml that requires us
        # to patch the generated code with workaround_for_gccxml_bug.cmake
        self.ompl_ns.member_functions('getPlannerAllocator').exclude()
        self.ompl_ns.member_functions('setPlannerAllocator').exclude()
        self.ompl_ns.namespace('geometric').class_('SimpleSetup').add_registration_code(
            'def("setPlannerAllocator", &ompl::geometric::SimpleSetup::setPlannerAllocator)')
        self.ompl_ns.namespace('geometric').class_('SimpleSetup').add_registration_code(
            'def("getPlannerAllocator", &ompl::geometric::SimpleSetup::getPlannerAllocator, bp::return_value_policy< bp::copy_const_reference >())')

        # The OMPL implementation of PRM uses two threads: one for constructing
        # the roadmap and another for checking for a solution. This causes
        # problems when both threads try to access the python interpreter
        # simultaneously. This is a known limitation of Boost.Python. We
        # therefore use a single-threaded version of PRM in python.
        PRM_cls = self.ompl_ns.class_('PRM')
        PRM_cls.member_function('solve').exclude()
        PRM_cls.add_wrapper_code("""
            virtual ::ompl::base::PlannerStatus solve( ::ompl::base::PlannerTerminationCondition const & ptc ) {
                if( bp::override func_solve = this->get_override( "solve" ) )
                    return func_solve( boost::ref(ptc) );
                else{
                    return default_solve( boost::ref(ptc) );
                }
            }

            ::ompl::base::PlannerStatus default_solve( ::ompl::base::PlannerTerminationCondition const & ptc );
            """)
        PRM_cls.add_declaration_code(open('PRM.SingleThreadSolve.cpp','r').read())
        PRM_cls.add_registration_code("""def("solve",
            (::ompl::base::PlannerStatus(::ompl::geometric::PRM::*)( ::ompl::base::PlannerTerminationCondition const &))(&PRM_wrapper::solve),
            (::ompl::base::PlannerStatus(PRM_wrapper::*)( ::ompl::base::PlannerTerminationCondition const & ))(&PRM_wrapper::default_solve), bp::arg("ptc") )""")
        # exclude PRM*, define it in python to use the single-threaded version
        # of PRM with the k* connection strategy
        self.ompl_ns.class_('PRMstar').exclude()
        # LazyPRM's Vertex type is void* so exclude addMilestone which has return type void*
        self.ompl_ns.class_('LazyPRM').member_function('addMilestone').exclude()

        # Py++ seems to get confused by some methods declared in one module
        # that are *not* overridden in a derived class in another module. The
        # Planner class is defined in ompl::base and two of its virtual methods,
        # setProblemDefinition and checkValidity, and not overridden by most
        # planners. The code below forces Py++ to do the right thing (or at
        # least make it work). It seems rather hacky and there may be a better
        # solution.

        # do this for all planners
<<<<<<< HEAD
        for planner in ['EST', 'KPIECE1', 'BKPIECE1', 'LBKPIECE1', 'PRM', 'PRMstar', 'PDST', 'LazyRRT', 'RRT', 'RRTConnect', 'TRRT', 'RRTstar', 'LBTRRT', 'SBL', 'SPARS', 'SPARStwo', 'STRIDE', 'FMT', 'BITstar']:
=======
        for planner in ['EST', 'KPIECE1', 'BKPIECE1', 'LBKPIECE1', 'PRM', 'LazyPRM', 'PDST', 'LazyRRT', 'RRT', 'RRTConnect', 'TRRT', 'RRTstar', 'LBTRRT', 'SBL', 'SPARS', 'SPARStwo', 'STRIDE', 'FMT']:
>>>>>>> 024e7165
            self.ompl_ns.class_(planner).add_registration_code("""
            def("solve", (::ompl::base::PlannerStatus(::ompl::base::Planner::*)( double ))(&::ompl::base::Planner::solve), (bp::arg("solveTime")) )""")
            if planner!='PRM':
                # PRM overrides setProblemDefinition, so we don't need to add this code
                self.ompl_ns.class_(planner).add_registration_code("""
                def("setProblemDefinition",&::ompl::base::Planner::setProblemDefinition,
                    &%s_wrapper::default_setProblemDefinition, (bp::arg("pdef")) )""" % planner)
            self.ompl_ns.class_(planner).add_registration_code("""
            def("checkValidity",&::ompl::base::Planner::checkValidity,
                &%s_wrapper::default_checkValidity )""" % planner)

        # do this for all multithreaded planners
        for planner in ['SPARS', 'SPARStwo']:
            cls = self.ompl_ns.class_(planner)
            cls.constructor(arg_types=["::ompl::base::SpaceInformationPtr const &"]).exclude()
            cls.add_registration_code('def(bp::init<ompl::base::SpaceInformationPtr const &>(bp::arg("si")))')
            cls.add_wrapper_code("""
            {0}_wrapper(::ompl::base::SpaceInformationPtr const &si) : ompl::geometric::{0}(si),
                bp::wrapper<ompl::geometric::{0}>()
            {{
                OMPL_WARN("%s: this planner uses multiple threads and might crash if your StateValidityChecker, OptimizationObjective, etc., are allocated within Python.", getName().c_str());
            }}
            """.format(planner))

        # used in SPARS
        self.std_ns.class_('deque<ompl::base::State*>').rename('dequeState')

        # needed to able to set connection strategy for PRM
        # the PRM::Vertex type is typedef-ed to boost::graph_traits<Graph>::vertex_descriptor. This can
        # be equal to an unsigned long or unsigned int, depending on architecture (or version of boost?)
        try:
            self.ompl_ns.class_('NearestNeighbors<unsigned long>').include()
            self.ompl_ns.class_('NearestNeighbors<unsigned long>').rename('NearestNeighbors')
            self.ompl_ns.class_('NearestNeighborsLinear<unsigned long>').rename('NearestNeighborsLinear')
            self.ompl_ns.class_('KStrategy<unsigned long>').rename('KStrategy')
            self.ompl_ns.class_('KStarStrategy<unsigned long>').rename('KStarStrategy')
            # used in SPARStwo
            self.std_ns.class_('map<unsigned long, ompl::base::State*>').rename('mapVertexToState')
        except:
            self.ompl_ns.class_('NearestNeighbors<unsigned int>').include()
            self.ompl_ns.class_('NearestNeighbors<unsigned int>').rename('NearestNeighbors')
            self.ompl_ns.class_('NearestNeighborsLinear<unsigned int>').rename('NearestNeighborsLinear')
            self.ompl_ns.class_('KStrategy<unsigned int>').rename('KStrategy')
            self.ompl_ns.class_('KStarStrategy<unsigned int>').rename('KStarStrategy')
            # used in SPARStwo
            self.std_ns.class_('map<unsigned int, ompl::base::State*>').rename('mapVertexToState')

class ompl_tools_generator_t(code_generator_t):
    def __init__(self):
        replacement = default_replacement
        replacement['::ompl::tools::Benchmark::benchmark'] = ('def("benchmark", &benchmarkWrapper)', """
        void benchmarkWrapper(%s* obj, const ompl::tools::Benchmark::Request& request)
        {
            ompl::tools::Benchmark::Request req(request);
            req.useThreads = false;
            obj->benchmark(request);
        }
        """)

        code_generator_t.__init__(self, 'tools',
            ['bindings/util', 'bindings/base', 'bindings/geometric', 'bindings/control'], replacement, 1)
    def filter_declarations(self):
        code_generator_t.filter_declarations(self)
        # rename STL vectors/maps of certain types
        self.std_ns.class_('vector< ompl::tools::Benchmark::PlannerExperiment >').rename('vectorPlannerExperiment')
        self.std_ns.class_('vector< std::vector< std::map<std::string, std::string> > >').rename('vectorRunProgressData')
        # make objects printable that have a print function
        self.replace_member_functions(self.ompl_ns.member_functions('print'))

        benchmark_cls = self.ompl_ns.class_('Benchmark')
        self.replace_member_function(benchmark_cls.member_function('benchmark'))
        # next five statements take care of weird error in default value for name argument in constructor
        benchmark_cls.constructors().exclude()
        benchmark_cls.add_registration_code(
            'def(bp::init< ompl::geometric::SimpleSetup &, bp::optional< std::string const & > >(( bp::arg("setup"), bp::arg("name")=std::basic_string<char, std::char_traits<char>, std::allocator<char> >() )) )')
        benchmark_cls.add_wrapper_code(
            """Benchmark_wrapper(::ompl::geometric::SimpleSetup & setup, const ::std::string & name=std::string() )
        : ompl::tools::Benchmark( boost::ref(setup), name )
          , bp::wrapper< ompl::tools::Benchmark >(){}""")
        benchmark_cls.add_registration_code(
            'def(bp::init< ompl::control::SimpleSetup &, bp::optional< std::string const & > >(( bp::arg("setup"), bp::arg("name")=std::basic_string<char, std::char_traits<char>, std::allocator<char> >() )) )')
        benchmark_cls.add_wrapper_code(
            """Benchmark_wrapper(::ompl::control::SimpleSetup & setup, const ::std::string & name=std::string() )
          : ompl::tools::Benchmark( boost::ref(setup), name )
            , bp::wrapper< ompl::tools::Benchmark >(){}""")
        # don't want to export iostream
        benchmark_cls.member_function('saveResultsToStream').exclude()
        # code generation fails because of same bug in gxxcml that requires us
        # to patch the generated code with workaround_for_gccxml_bug.cmake
        self.ompl_ns.member_functions('addPlannerAllocator').exclude()
        benchmark_cls.member_functions(lambda method: method.name.startswith('set') and method.name.endswith('Event')).exclude()
        benchmark_cls.add_registration_code(
            'def("addPlannerAllocator", &ompl::tools::Benchmark::addPlannerAllocator)')
        self.ompl_ns.class_('OptimizePlan').add_registration_code(
            'def("addPlannerAllocator", &ompl::tools::OptimizePlan::addPlannerAllocator)')
        benchmark_cls.add_registration_code(
            'def("setPlannerSwitchEvent", &ompl::tools::Benchmark::setPlannerSwitchEvent)')
        benchmark_cls.add_registration_code(
            'def("setPreRunEvent", &ompl::tools::Benchmark::setPreRunEvent)')
        benchmark_cls.add_registration_code(
            'def("setPostRunEvent", &ompl::tools::Benchmark::setPostRunEvent)')
        self.add_boost_function('void(const ompl::base::PlannerPtr&)',
            'PreSetupEvent', 'Pre-setup event')
        self.add_boost_function('void(const ompl::base::PlannerPtr&, ompl::tools::Benchmark::RunProperties&)',
            'PostSetupEvent', 'Post-setup event')
        benchmark_cls.class_('Request').no_init = False

class ompl_util_generator_t(code_generator_t):
    def __init__(self):
        replacement = default_replacement
        code_generator_t.__init__(self, 'util', None, replacement, 1)
    def filter_declarations(self):
        code_generator_t.filter_declarations(self)
        # rename STL vectors of certain types
        self.std_ns.class_('vector< unsigned long >').include()
        self.std_ns.class_('vector< unsigned long >').rename('vectorSizeT')
        # not needed; causes problems when compiling in C++11 mode
        #self.std_ns.class_('vector< bool >').include()
        #self.std_ns.class_('vector< bool >').rename('vectorBool')
        self.std_ns.class_('vector< int >').include()
        self.std_ns.class_('vector< int >').rename('vectorInt')
        self.std_ns.class_('vector< double >').include()
        self.std_ns.class_('vector< double >').rename('vectorDouble')
        self.std_ns.class_('vector< unsigned int >').include()
        self.std_ns.class_('vector< unsigned int >').rename('vectorUint')
        self.std_ns.class_('vector< std::string >').include()
        self.std_ns.class_('vector< std::string >').rename('vectorString')
        self.std_ns.class_('vector< std::vector<int> >').include()
        self.std_ns.class_('vector< std::vector<int> >').rename('vectorVectorInt')
        self.std_ns.class_('vector< std::vector<unsigned int> >').include()
        self.std_ns.class_('vector< std::vector<unsigned int> >').rename('vectorVectorUint')
        self.std_ns.class_('vector< std::vector<double> >').include()
        self.std_ns.class_('vector< std::vector<double> >').rename('vectorVectorDouble')
        self.std_ns.class_('vector< std::map<std::string, std::string > >').include()
        self.std_ns.class_('vector< std::map<std::string, std::string > >').rename('vectorMapStringToString')
        self.std_ns.class_('map<std::string, std::string >').include()
        self.std_ns.class_('map<std::string, std::string >').rename('mapStringToString')
        self.std_ns.class_('vector< ompl::PPM::Color >').rename('vectorPPMColor')
        # Exclude the ProlateHyperspheroid Class which needs Eigen, and the associated member functions in the RNG
        self.ompl_ns.class_('ProlateHyperspheroid').exclude()
        self.ompl_ns.class_('RNG').member_functions('uniformProlateHyperspheroidSurface').exclude()
        self.ompl_ns.class_('RNG').member_functions('uniformProlateHyperspheroid').exclude()


class ompl_morse_generator_t(code_generator_t):
    def __init__(self):
        replacement = default_replacement
        code_generator_t.__init__(self, 'morse',
            ['bindings/util', 'bindings/base', 'bindings/geometric', 'bindings/control'],
            replacement)
    def filter_declarations(self):
        stype = 'Morse'
        # create a python type for each of the corresponding state type
        state = self.ompl_ns.class_('ScopedState< ompl::base::%sStateSpace >' % stype)
        state.rename(stype+'State')
        state.operator('=', arg_types=['::ompl::base::State const &']).exclude()
        # add a constructor that allows a MorseState to be constructed from a State
        state.add_registration_code(
            'def(bp::init<ompl::base::ScopedState<ompl::base::StateSpace> const &>(( bp::arg("other") )))')
        # add a constructor that allows, e.g., a State to be constructed from a MorseState
        bstate = self.ompl_ns.class_('ScopedState< ompl::base::StateSpace >')
        bstate.add_registration_code(
            'def(bp::init<ompl::base::ScopedState<ompl::base::%sStateSpace> const &>(( bp::arg("other") )))' % stype)
        # add array access to double components of state
        self.add_array_access(state,'double')


if __name__ == '__main__':
    setrecursionlimit(50000)
    if len(argv)==1:
        print("Usage: generatebindings.py <modulename>")
    else:
        for module in argv[1:]:
            try:
                globals()['ompl_'+module+'_generator_t']()
            except KeyError:
                print("Error: can't generate code for module %s" % module)<|MERGE_RESOLUTION|>--- conflicted
+++ resolved
@@ -557,11 +557,7 @@
         # solution.
 
         # do this for all planners
-<<<<<<< HEAD
-        for planner in ['EST', 'KPIECE1', 'BKPIECE1', 'LBKPIECE1', 'PRM', 'PRMstar', 'PDST', 'LazyRRT', 'RRT', 'RRTConnect', 'TRRT', 'RRTstar', 'LBTRRT', 'SBL', 'SPARS', 'SPARStwo', 'STRIDE', 'FMT', 'BITstar']:
-=======
-        for planner in ['EST', 'KPIECE1', 'BKPIECE1', 'LBKPIECE1', 'PRM', 'LazyPRM', 'PDST', 'LazyRRT', 'RRT', 'RRTConnect', 'TRRT', 'RRTstar', 'LBTRRT', 'SBL', 'SPARS', 'SPARStwo', 'STRIDE', 'FMT']:
->>>>>>> 024e7165
+        for planner in ['EST', 'KPIECE1', 'BKPIECE1', 'LBKPIECE1', 'PRM', 'LazyPRM', 'PDST', 'LazyRRT', 'RRT', 'RRTConnect', 'TRRT', 'RRTstar', 'LBTRRT', 'SBL', 'SPARS', 'SPARStwo', 'STRIDE', 'FMT', 'BITstar']:
             self.ompl_ns.class_(planner).add_registration_code("""
             def("solve", (::ompl::base::PlannerStatus(::ompl::base::Planner::*)( double ))(&::ompl::base::Planner::solve), (bp::arg("solveTime")) )""")
             if planner!='PRM':
