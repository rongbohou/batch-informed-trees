--- conflicted
+++ resolved
@@ -212,11 +212,7 @@
             }
 
             /** \brief Get a measure of the space (this can be thought of as a generalization of volume) */
-<<<<<<< HEAD
-            double getMeasure() const
-=======
             double getSpaceMeasure() const
->>>>>>> e7473dcf
             {
                 return stateSpace_->getMeasure();
             }
