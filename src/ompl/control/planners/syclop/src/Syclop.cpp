/*********************************************************************
* Software License Agreement (BSD License)
*
*  Copyright (c) 2011, Rice University
*  All rights reserved.
*
*  Redistribution and use in source and binary forms, with or without
*  modification, are permitted provided that the following conditions
*  are met:
*
*   * Redistributions of source code must retain the above copyright
*     notice, this list of conditions and the following disclaimer.
*   * Redistributions in binary form must reproduce the above
*     copyright notice, this list of conditions and the following
*     disclaimer in the documentation and/or other materials provided
*     with the distribution.
*   * Neither the name of the Rice University nor the names of its
*     contributors may be used to endorse or promote products derived
*     from this software without specific prior written permission.
*
*  THIS SOFTWARE IS PROVIDED BY THE COPYRIGHT HOLDERS AND CONTRIBUTORS
*  "AS IS" AND ANY EXPRESS OR IMPLIED WARRANTIES, INCLUDING, BUT NOT
*  LIMITED TO, THE IMPLIED WARRANTIES OF MERCHANTABILITY AND FITNESS
*  FOR A PARTICULAR PURPOSE ARE DISCLAIMED. IN NO EVENT SHALL THE
*  COPYRIGHT OWNER OR CONTRIBUTORS BE LIABLE FOR ANY DIRECT, INDIRECT,
*  INCIDENTAL, SPECIAL, EXEMPLARY, OR CONSEQUENTIAL DAMAGES (INCLUDING,
*  BUT NOT LIMITED TO, PROCUREMENT OF SUBSTITUTE GOODS OR SERVICES;
*  LOSS OF USE, DATA, OR PROFITS; OR BUSINESS INTERRUPTION) HOWEVER
*  CAUSED AND ON ANY THEORY OF LIABILITY, WHETHER IN CONTRACT, STRICT
*  LIABILITY, OR TORT (INCLUDING NEGLIGENCE OR OTHERWISE) ARISING IN
*  ANY WAY OUT OF THE USE OF THIS SOFTWARE, EVEN IF ADVISED OF THE
*  POSSIBILITY OF SUCH DAMAGE.
*********************************************************************/

/* Author: Matt Maly */

#include "ompl/control/planners/syclop/Syclop.h"
#include "ompl/base/GoalState.h"
#include "ompl/base/ProblemDefinition.h"
#include "ompl/util/Profiler.h"
#include <limits>
#include <stack>
#include <boost/math/special_functions/fpclassify.hpp>
#include <boost/lambda/lambda.hpp>
#include <boost/lambda/bind.hpp>
#include <boost/lambda/construct.hpp>
#include <boost/lambda/if.hpp>

void ompl::control::Syclop::setup(void)
{
    base::Planner::setup();
    buildGraph();
    const base::ProblemDefinitionPtr& pdef = getProblemDefinition();
    /* TODO: Handle multiple start states. */
    base::State* start = pdef->getStartState(0);
    startRegion = decomp.locateRegion(start);
    /* Here we are assuming that we have a GoalSampleableRegion. */
    base::State* goal = si_->allocState();
    pdef->getGoal()->as<base::GoalSampleableRegion>()->sampleGoal(goal);
    goalRegion = decomp.locateRegion(goal);
    si_->freeState(goal);
    Motion* startMotion = initializeTree(start);
    graph[boost::vertex(startRegion,graph)].motions.push_back(startMotion);

    setupRegionEstimates();
    updateCoverageEstimate(graph[boost::vertex(startRegion,graph)], start);
}

void ompl::control::Syclop::clear(void)
{
    base::Planner::clear();
    regionsToEdge.clear();
    lead.clear();
    avail.clear();
    availDist.clear();
}

bool ompl::control::Syclop::solve(const base::PlannerTerminationCondition& ptc)
{
    std::set<Motion*> newMotions;
    base::Goal* goal = getProblemDefinition()->getGoal().get();
    while (!ptc())
    {
        computeLead();
        computeAvailableRegions();
        for (int i = 0; i < NUM_AVAIL_EXPLORATIONS; ++i)
        {
            const int region = selectRegion();
            bool improved = false;
            for (int j = 0; j < NUM_TREE_SELECTIONS; ++j)
            {
                newMotions.clear();
                selectAndExtend(graph[boost::vertex(region,graph)], newMotions);
                for (std::set<Motion*>::const_iterator m = newMotions.begin(); m != newMotions.end(); ++m)
                {
                    Motion* motion = *m;
                    base::State* state = motion->state;
                    if (goal->isSatisfied(state))
                    {
                        std::vector<const Motion*> mpath;
                        const Motion* solution = motion;
                        while (solution != NULL)
                        {
                            mpath.push_back(solution);
                            solution = solution->parent;
                        }
                        PathControl* path = new PathControl(si_);
                        for (int i = mpath.size()-1; i >= 0; --i)
                        {
                            path->states.push_back(si_->cloneState(mpath[i]->state));
                            if (mpath[i]->parent)
                            {
                                path->controls.push_back(siC_->cloneControl(mpath[i]->control));
                                path->controlDurations.push_back(mpath[i]->steps * siC_->getPropagationStepSize());
                            }
                        }
                        //TODO include approximate solution
                        goal->setSolutionPath(base::PathPtr(path), false);
                        return true;
                    }
                    const int oldRegion = decomp.locateRegion(motion->parent->state);
                    const int newRegion = decomp.locateRegion(state);
                    graph[boost::vertex(newRegion,graph)].motions.push_back(motion);
                    if (newRegion != oldRegion)
                    {
                        avail.insert(newRegion);
                        /* If the tree crosses an entire region and creates an edge (u,v) for which Proj(u) and Proj(v) are non-neighboring regions,
                            then we do not update connection estimates. This is because Syclop's shortest-path lead computation only considers neighboring regions. */
                        std::map<std::pair<int,int>, Adjacency*>::iterator i = regionsToEdge.find(std::pair<int,int>(oldRegion,newRegion));
                        if (i != regionsToEdge.end())
                        {
                            Adjacency& adj = *regionsToEdge.find(std::pair<int,int>(oldRegion,newRegion))->second;
                            adj.empty = false;
                            ++adj.numSelections;
                            improved |= updateConnectionEstimate(graph[boost::vertex(oldRegion,graph)], graph[boost::vertex(newRegion,graph)], state);
                        }
                    }
                    improved |= updateCoverageEstimate(graph[boost::vertex(newRegion, graph)], state);
                }
            }
            if (!improved && rng.uniform01() < PROB_ABANDON_LEAD_EARLY)
                break;
        }
    }
    return false;
}

<<<<<<< HEAD
inline void ompl::control::Syclop::addEdgeCostFactor(const EdgeCostFactorFn& factor)
{
    edgeCostFactors.push_back(factor);
}

void ompl::control::Syclop::printRegions(void)
{
    /*for (int i = 0; i < decomp.getNumRegions(); ++i)
    {
        Region& r = graph[boost::vertex(i, graph)];
        std::cout << "Region " << r.index << ": ";
        std::cout << "numMotions=" << r.motions.size() << ",";
        std::cout << "nselects=" << r.numSelections << ",";
        std::cout << "vol=" << r.volume << ",";
        std::cout << "freeVol=" << r.freeVolume << ",";
        std::cout << "pcentValid=" << r.percentValidCells << ",";
        std::cout << "numCells=" << r.covGridCells.size() << ",";
        std::cout << "weight=" << r.weight << ",";
        std::cout << "alpha=" << r.alpha << "";
        std::cout << std::endl;
    }*/
}

void ompl::control::Syclop::printEdges(void)
{
    /*EdgeIter ei, end;
    VertexIndexMap index = get(boost::vertex_index, graph);
    for (boost::tie(ei,end) = boost::edges(graph); ei != end; ++ei)
    {
        const Adjacency& a = graph[*ei];
        std::cout << "Edge (" << index[boost::source(*ei, graph)] << "," << index[boost::target(*ei, graph)] << "): ";
        std::cout << "numCells=" << a.covGridCells.size() << ",";
        std::cout << "nselects=" << a.numSelections << ",";
        std::cout << "cost=" << a.cost << std::endl;
    }*/
}

=======
>>>>>>> b246ae48
void ompl::control::Syclop::initEdge(Adjacency& adj, Region* r, Region* s)
{
    adj.empty = true;
    adj.numLeadInclusions = 0;
    adj.numSelections = 0;
    adj.source = r;
    adj.target = s;
    updateEdge(adj);
    std::pair<int,int> regions(r->index, s->index);
    std::pair<std::pair<int,int>,Adjacency*> mapping(regions, &adj);
    regionsToEdge.insert(mapping);
}

void ompl::control::Syclop::updateEdge(Adjacency& a)
{
    const double nsel = (a.empty ? a.numLeadInclusions : a.numSelections);
    a.cost = (1 + nsel*nsel) / (1 + a.covGridCells.size()*a.covGridCells.size());
    a.cost *= a.source->alpha * a.target->alpha;
    for (std::vector<EdgeCostFactorFn>::const_iterator i = edgeCostFactors.begin(); i != edgeCostFactors.end(); ++i)
    {
        const EdgeCostFactorFn& factor = *i;
        a.cost *= factor(a.source->index, a.target->index);
    }
}

void ompl::control::Syclop::initRegion(Region& r)
{
    r.numSelections = 0;
    r.volume = 1.0;
    r.percentValidCells = 1.0;
    r.freeVolume = 1.0;
}

void ompl::control::Syclop::setupRegionEstimates(void)
{
    std::vector<int> numTotal(decomp.getNumRegions(), 0);
    std::vector<int> numValid(decomp.getNumRegions(), 0);
    base::StateValidityCheckerPtr checker = si_->getStateValidityChecker();
    base::StateSamplerPtr sampler = si_->allocStateSampler();
    base::State* s = si_->allocState();

    for (int i = 0; i < NUM_FREEVOL_SAMPLES; ++i)
    {
        sampler->sampleUniform(s);
        int rid = decomp.locateRegion(s);
        if (checker->isValid(s))
            ++numValid[rid];
        ++numTotal[rid];
    }
    si_->freeState(s);

    for (int i = 0; i < decomp.getNumRegions(); ++i)
    {
        Region& r = graph[boost::vertex(i, graph)];
        r.volume = decomp.getRegionVolume(i);
        r.percentValidCells = ((double) numValid[i]) / numTotal[i];
        r.freeVolume = r.percentValidCells * r.volume;
        updateRegion(r);
    }
}

bool ompl::control::Syclop::updateCoverageEstimate(Region& r, const base::State *s)
{
    const int covCell = covGrid.locateRegion(s);
    if (r.covGridCells.count(covCell) == 1)
        return false;
    r.covGridCells.insert(covCell);
    updateRegion(r);
    return true;
}

bool ompl::control::Syclop::updateConnectionEstimate(const Region& c, const Region& d, const base::State *s)
{
    const std::pair<int,int> regions(c.index, d.index);
    Adjacency& adj = *regionsToEdge.find(regions)->second;
    const int covCell = covGrid.locateRegion(s);
    if (adj.covGridCells.count(covCell) == 1)
        return false;
    adj.covGridCells.insert(covCell);
    updateEdge(adj);
    return true;
}

void ompl::control::Syclop::updateRegion(Region& r)
{
    const double f = r.freeVolume*r.freeVolume*r.freeVolume*r.freeVolume;
    r.alpha = 1 / ((1 + r.covGridCells.size()) * f);
    r.weight = f / ((1 + r.covGridCells.size())*(1 + r.numSelections*r.numSelections));
}

void ompl::control::Syclop::buildGraph(void)
{
    /* The below code builds a boost::graph corresponding to the decomposition.
        It creates Region and Adjacency property objects for each vertex and edge.
        TODO: Correctly initialize the fields for each Region and Adjacency object. */
    VertexIndexMap index = get(boost::vertex_index, graph);
    VertexIter vi, vend;
    std::vector<int> neighbors;
    //Initialize indices before all else
    for (boost::tie(vi,vend) = boost::vertices(graph); vi != vend; ++vi)
    {
        initRegion(graph[*vi]);
        graph[*vi].index = index[*vi];
    }
    for (boost::tie(vi,vend) = boost::vertices(graph); vi != vend; ++vi)
    {
        /* Create an edge between this vertex and each of its neighboring regions in the decomposition,
            and initialize the edge's Adjacency object. */
        decomp.getNeighbors(index[*vi], neighbors);
        for (std::vector<int>::const_iterator j = neighbors.begin(); j != neighbors.end(); ++j)
        {
            RegionGraph::edge_descriptor edge;
            bool ignore;
            boost::tie(edge, ignore) = boost::add_edge(*vi, boost::vertex(*j,graph), graph);
            initEdge(graph[edge], &graph[*vi], &graph[boost::vertex(*j,graph)]);
        }
        neighbors.clear();
    }
}

void ompl::control::Syclop::dijkstra(std::vector<int>& parents, std::vector<double>& dist)
{    
    VertexIndexMap index = get(boost::vertex_index, graph);
    //std::vector<double> dist(decomp.getNumRegions(), std::numeric_limits<double>::infinity());
    std::vector<int> Q;
    std::vector<bool> finished(decomp.getNumRegions(), false);
    for (int i = 0; i < decomp.getNumRegions(); ++i)
        Q.push_back(i);
    dist[startRegion] = 0;
    while (!Q.empty())
    {
        std::size_t minIndex = 0;
        for (std::size_t i = 1; i < Q.size(); ++i)
        {
            if (dist[Q[i]] < dist[Q[minIndex]])
                minIndex = i;
        }
        int u = Q[minIndex];
        Q.erase(Q.begin()+minIndex);
        finished[u] = true;
        if (dist[u] == std::numeric_limits<double>::infinity())
            break;
        boost::graph_traits<RegionGraph>::adjacency_iterator ai, aend;
        for (boost::tie(ai,aend) = adjacent_vertices(boost::vertex(u,graph),graph); ai != aend; ++ai)
        {
            if (finished[index[*ai]] == false)
            {
                const std::pair<int,int> regions(u, index[*ai]);
                Adjacency& adj = *regionsToEdge.find(regions)->second;
                const double alt = dist[u] + adj.cost;

                if (alt < dist[index[*ai]])
                {
                    dist[index[*ai]] = alt;
                    parents[index[*ai]] = u;
                }
            }
        }
    }
}

void ompl::control::Syclop::computeLead(void)
{
    /* For now, this function assumes that a path exists in the decomposition
     * from startRegion to goalRegion. */
    lead.clear();
    if (rng.uniform01() < PROB_SHORTEST_PATH)
    {
        std::vector<RegionGraph::vertex_descriptor> parents(decomp.getNumRegions());
        std::vector<double> distances(decomp.getNumRegions());
        boost::dijkstra_shortest_paths(graph, boost::vertex(startRegion, graph),
            boost::weight_map(get(&Adjacency::cost, graph)).distance_map(
                boost::make_iterator_property_map(distances.begin(), get(boost::vertex_index, graph)
            )).predecessor_map(
                boost::make_iterator_property_map(parents.begin(), get(boost::vertex_index, graph))
            )
        );
        /*std::vector<int> parents(decomp.getNumRegions(), -1);
        std::vector<double> dist(decomp.getNumRegions(), std::numeric_limits<double>::infinity());
        dijkstra(parents, dist);*/
        int region = goalRegion;
        int leadLength = 1;

        while (region != startRegion)
        {
            region = parents[region];
            ++leadLength;
        }
        lead.resize(leadLength);
        region = goalRegion;
        for (int i = leadLength-1; i >= 0; --i)
        {
            lead[i] = region;
            region = parents[region];
        }
    }
    else
    {
        VertexIndexMap index = get(boost::vertex_index, graph);
        std::stack<int> nodesToProcess;
        std::vector<int> parents(decomp.getNumRegions(), -1);
        parents[startRegion] = startRegion;
        nodesToProcess.push(startRegion);
        bool goalFound = false;
        while (!goalFound && !nodesToProcess.empty())
        {
            const int v = nodesToProcess.top();
            nodesToProcess.pop();
            std::vector<int> neighbors;
            boost::graph_traits<RegionGraph>::adjacency_iterator ai, aend;
            for (boost::tie(ai,aend) = adjacent_vertices(boost::vertex(v,graph),graph); ai != aend; ++ai)
            {
                if (parents[index[*ai]] < 0)
                {
                    neighbors.push_back(index[*ai]);
                    parents[index[*ai]] = v;
                }
            }
            for (std::size_t i = 0; i < neighbors.size(); ++i)
            {
                const int choice = rng.uniformInt(i, neighbors.size()-1);
                if (neighbors[choice] == goalRegion)
                {
                    int region = goalRegion;
                    int leadLength = 1;
                    while (region != startRegion)
                    {
                        region = parents[region];
                        ++leadLength;
                    }
                    lead.resize(leadLength);
                    region = goalRegion;
                    for (int j = leadLength-1; j >= 0; --j)
                    {
                        lead[j] = region;
                        region = parents[region];
                    }
                    goalFound = true;
                    break;
                }
                nodesToProcess.push(neighbors[choice]);
                std::swap(neighbors[i], neighbors[choice]);
            }
        }
    }
    for (std::size_t i = 0; i < lead.size()-1; ++i)
    {
        Adjacency& adj = *regionsToEdge.find(std::pair<int,int>(lead[i],lead[i+1]))->second;
        if (adj.empty)
        {
            ++adj.numLeadInclusions;
            updateEdge(adj);
        }
    }
}

int ompl::control::Syclop::selectRegion(void)
{
    const int index = availDist.sample(rng.uniform01());
    Region& region = graph[boost::vertex(index,graph)];
    ++region.numSelections;
    updateRegion(region);
    return index;
}

void ompl::control::Syclop::computeAvailableRegions(void)
{
    avail.clear();
    availDist.clear();
    for (int i = lead.size()-1; i >= 0; --i)
    {
        Region& r = graph[boost::vertex(lead[i],graph)];
        if (!r.motions.empty())
        {
            avail.insert(lead[i]);
            availDist.add(lead[i], r.weight);
            if (rng.uniform01() >= PROB_KEEP_ADDING_TO_AVAIL)
                break;
        }
    }
}<|MERGE_RESOLUTION|>--- conflicted
+++ resolved
@@ -145,46 +145,11 @@
     return false;
 }
 
-<<<<<<< HEAD
 inline void ompl::control::Syclop::addEdgeCostFactor(const EdgeCostFactorFn& factor)
 {
     edgeCostFactors.push_back(factor);
 }
 
-void ompl::control::Syclop::printRegions(void)
-{
-    /*for (int i = 0; i < decomp.getNumRegions(); ++i)
-    {
-        Region& r = graph[boost::vertex(i, graph)];
-        std::cout << "Region " << r.index << ": ";
-        std::cout << "numMotions=" << r.motions.size() << ",";
-        std::cout << "nselects=" << r.numSelections << ",";
-        std::cout << "vol=" << r.volume << ",";
-        std::cout << "freeVol=" << r.freeVolume << ",";
-        std::cout << "pcentValid=" << r.percentValidCells << ",";
-        std::cout << "numCells=" << r.covGridCells.size() << ",";
-        std::cout << "weight=" << r.weight << ",";
-        std::cout << "alpha=" << r.alpha << "";
-        std::cout << std::endl;
-    }*/
-}
-
-void ompl::control::Syclop::printEdges(void)
-{
-    /*EdgeIter ei, end;
-    VertexIndexMap index = get(boost::vertex_index, graph);
-    for (boost::tie(ei,end) = boost::edges(graph); ei != end; ++ei)
-    {
-        const Adjacency& a = graph[*ei];
-        std::cout << "Edge (" << index[boost::source(*ei, graph)] << "," << index[boost::target(*ei, graph)] << "): ";
-        std::cout << "numCells=" << a.covGridCells.size() << ",";
-        std::cout << "nselects=" << a.numSelections << ",";
-        std::cout << "cost=" << a.cost << std::endl;
-    }*/
-}
-
-=======
->>>>>>> b246ae48
 void ompl::control::Syclop::initEdge(Adjacency& adj, Region* r, Region* s)
 {
     adj.empty = true;
