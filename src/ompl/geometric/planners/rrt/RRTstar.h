/*********************************************************************
* Software License Agreement (BSD License)
*
*  Copyright (c) 2011, Rice University
*  All rights reserved.
*
*  Redistribution and use in source and binary forms, with or without
*  modification, are permitted provided that the following conditions
*  are met:
*
*   * Redistributions of source code must retain the above copyright
*     notice, this list of conditions and the following disclaimer.
*   * Redistributions in binary form must reproduce the above
*     copyright notice, this list of conditions and the following
*     disclaimer in the documentation and/or other materials provided
*     with the distribution.
*   * Neither the name of the Rice University nor the names of its
*     contributors may be used to endorse or promote products derived
*     from this software without specific prior written permission.
*
*  THIS SOFTWARE IS PROVIDED BY THE COPYRIGHT HOLDERS AND CONTRIBUTORS
*  "AS IS" AND ANY EXPRESS OR IMPLIED WARRANTIES, INCLUDING, BUT NOT
*  LIMITED TO, THE IMPLIED WARRANTIES OF MERCHANTABILITY AND FITNESS
*  FOR A PARTICULAR PURPOSE ARE DISCLAIMED. IN NO EVENT SHALL THE
*  COPYRIGHT OWNER OR CONTRIBUTORS BE LIABLE FOR ANY DIRECT, INDIRECT,
*  INCIDENTAL, SPECIAL, EXEMPLARY, OR CONSEQUENTIAL DAMAGES (INCLUDING,
*  BUT NOT LIMITED TO, PROCUREMENT OF SUBSTITUTE GOODS OR SERVICES;
*  LOSS OF USE, DATA, OR PROFITS; OR BUSINESS INTERRUPTION) HOWEVER
*  CAUSED AND ON ANY THEORY OF LIABILITY, WHETHER IN CONTRACT, STRICT
*  LIABILITY, OR TORT (INCLUDING NEGLIGENCE OR OTHERWISE) ARISING IN
*  ANY WAY OUT OF THE USE OF THIS SOFTWARE, EVEN IF ADVISED OF THE
*  POSSIBILITY OF SUCH DAMAGE.
*********************************************************************/

/* Authors: Alejandro Perez, Sertac Karaman, Ryan Luna, Luis G. Torres, Ioan Sucan, Javier V Gomez */

#ifndef OMPL_GEOMETRIC_PLANNERS_RRT_RRTSTAR_
#define OMPL_GEOMETRIC_PLANNERS_RRT_RRTSTAR_

#include "ompl/geometric/planners/PlannerIncludes.h"
#include "ompl/base/OptimizationObjective.h"
#include "ompl/datastructures/NearestNeighbors.h"

#include <limits>
#include <vector>
#include <utility>


namespace ompl
{

    namespace geometric
    {

        /**
           @anchor gRRTstar
           @par Short description
           \ref gRRTstar "RRT*" (optimal RRT) is an asymptotically-optimal incremental
           sampling-based motion planning algorithm. \ref gRRTstar "RRT*" algorithm is
           guaranteed to converge to an optimal solution, while its
           running time is guaranteed to be a constant factor of the
           running time of the \ref gRRT "RRT". The notion of optimality is with
           respect to the distance function defined on the state space
           we are operating on. See ompl::base::Goal::setMaximumPathLength() for
           how to set the maximally allowed path length to reach the goal.
           If a solution path that is shorter than ompl::base::Goal::getMaximumPathLength() is
           found, the algorithm terminates before the elapsed time.
           @par External documentation
           S. Karaman and E. Frazzoli, Sampling-based
           Algorithms for Optimal Motion Planning, International Journal of Robotics
           Research, Vol 30, No 7, 2011.
           http://arxiv.org/abs/1105.1186
        */

        /** \brief Optimal Rapidly-exploring Random Trees */
        class RRTstar : public base::Planner
        {
        public:

            RRTstar(const base::SpaceInformationPtr &si);

            virtual ~RRTstar();

            virtual void getPlannerData(base::PlannerData &data) const;

            virtual base::PlannerStatus solve(const base::PlannerTerminationCondition &ptc);

            virtual void clear();

            /** \brief Set the goal bias

                In the process of randomly selecting states in
                the state space to attempt to go towards, the
                algorithm may in fact choose the actual goal state, if
                it knows it, with some probability. This probability
                is a real number between 0.0 and 1.0; its value should
                usually be around 0.05 and should not be too large. It
                is probably a good idea to use the default value. */
            void setGoalBias(double goalBias)
            {
                goalBias_ = goalBias;
            }

            /** \brief Get the goal bias the planner is using */
            double getGoalBias() const
            {
                return goalBias_;
            }

            /** \brief Set the range the planner is supposed to use.

                This parameter greatly influences the runtime of the
                algorithm. It represents the maximum length of a
                motion to be added in the tree of motions. */
            void setRange(double distance)
            {
                maxDistance_ = distance;
            }

            /** \brief Get the range the planner is using */
            double getRange() const
            {
                return maxDistance_;
            }

            /** \brief Set a different nearest neighbors datastructure */
            template<template<typename T> class NN>
            void setNearestNeighbors()
            {
                nn_.reset(new NN<Motion*>());
            }

            /** \brief Option that delays collision checking procedures.
                When it is enabled, all neighbors are sorted by cost. The
                planner then goes through this list, starting with the lowest
                cost, checking for collisions in order to find a parent. The planner
                stops iterating through the list when a collision free parent is found.
                This prevents the planner from collsion checking each neighbor, reducing
                computation time in scenarios where collision checking procedures are expensive.*/
            void setDelayCC(bool delayCC)
            {
                delayCC_ = delayCC;
            }

            /** \brief Get the state of the delayed collision checking option */
            bool getDelayCC() const
            {
                return delayCC_;
            }

<<<<<<< HEAD
            /** \brief Get the seed for the underlying RNG and StateSampler. Useful for running different settings with the exact same pseudorandom sequence. */
            boost::uint32_t getRngLocalSeed() const
            {
                return sampler_->rng().getLocalSeed();
            }

            /** \brief Set the seed for the underlying and StateSampler. Useful for running different settings with the exact same pseudorandom sequence. */
            void setRngLocalSeed(boost::uint32_t seed)
            {
                sampler_->rng().setLocalSeed(seed);
            }

            virtual void setup();
=======
            /** \brief Controls whether the tree is pruned during the search. */
            void setPrune(const bool prune)
            {
                prune_ = prune;
            }
>>>>>>> 3fe35901

            /** \brief Get the state of the pruning option. */
            bool getPrune() const
            {
                return prune_;
            }

            /** \brief Set the percentage threshold (between 0 and 1) for pruning the tree. If the new tree has removed
                at least this percentage of states, the tree will be finally pruned. */
            void setPruneStatesImprovementThreshold(const double pp)
            {
                pruneStatesThreshold_ = pp;
            }

            /** \brief Get the current prune states percentage threshold parameter. */
            double getPruneStatesImprovementThreshold () const
            {
                return pruneStatesThreshold_;
            }

            virtual void setup();

            ///////////////////////////////////////
            // Planner progress property functions
            std::string getIterationCount() const
            {
                return boost::lexical_cast<std::string>(iterations_);
            }
            std::string getBestCost() const
            {
                return boost::lexical_cast<std::string>(bestCost_);
            }

        protected:

            /** \brief Representation of a motion */
            class Motion
            {
            public:
                /** \brief Constructor that allocates memory for the state. This constructor automatically allocates memory for \e state, \e cost, and \e incCost */
                Motion(const base::SpaceInformationPtr &si) :
                    state(si->allocState()),
                    parent(NULL)
                {
                }

                ~Motion()
                {
                }

                /** \brief The state contained by the motion */
                base::State       *state;

                /** \brief The parent motion in the exploration tree */
                Motion            *parent;

                /** \brief The cost up to this motion */
                base::Cost        cost;

                /** \brief The incremental cost of this motion's parent to this motion (this is stored to save distance computations in the updateChildCosts() method) */
                base::Cost        incCost;

                /** \brief The set of motions descending from the current motion */
                std::vector<Motion*> children;
            };

            /** \brief Free the memory allocated by this planner */
            void freeMemory();

            // For sorting a list of costs and getting only their sorted indices
            struct CostIndexCompare
            {
                CostIndexCompare(const std::vector<base::Cost>& costs,
                                 const base::OptimizationObjective &opt) :
                    costs_(costs), opt_(opt)
                {}
                bool operator()(unsigned i, unsigned j)
                {
                    return opt_.isCostBetterThan(costs_[i],costs_[j]);
                }
                const std::vector<base::Cost>& costs_;
                const base::OptimizationObjective &opt_;
            };

            /** \brief Compute distance between motions (actually distance between contained states) */
            double distanceFunction(const Motion *a, const Motion *b) const
            {
                return si_->distance(a->state, b->state);
            }

            /** \brief Removes the given motion from the parent's child list */
            void removeFromParent(Motion *m); 

            /** \brief Updates the cost of the children of this node if the cost up to this node has changed */
            void updateChildCosts(Motion *m);

            /** \brief Prunes all those states which estimated total cost is higher than pruneTreeCost.
                Returns the number of motions pruned. Depends on the parameter set by setPruneStatesImprovementThreshold() */
            int pruneTree(const base::Cost pruneTreeCost);

            /** \brief Deletes (frees memory) the motion and its children motions. */
            void deleteBranch(Motion *motion);

            /** \brief Computes the Cost To Go heuristically as the cost to come from start to motion plus
                 the cost to go from motion to goal. If \e shortest is true, the estimated cost to come
                 start-motion is given. Otherwise, this cost to come is the current motion cost. */
            base::Cost costToGo(const Motion *motion, const bool shortest = true) const;

            /** \brief State sampler */
            base::StateSamplerPtr                          sampler_;

            /** \brief A nearest-neighbors datastructure containing the tree of motions */
            boost::shared_ptr< NearestNeighbors<Motion*> > nn_;

            /** \brief The fraction of time the goal is picked as the state to expand towards (if such a state is available) */
            double                                         goalBias_;

            /** \brief The maximum length of a motion to be added to a tree */
            double                                         maxDistance_;

            /** \brief Option to delay and reduce collision checking within iterations */
            bool                                           delayCC_;

            /** \brief Objective we're optimizing */
            base::OptimizationObjectivePtr                 opt_;

            /** \brief The most recent goal motion.  Used for PlannerData computation */
            Motion                                         *lastGoalMotion_;

            /** \brief A list of states in the tree that satisfy the goal condition */
            std::vector<Motion*>                           goalMotions_;

            /** \brief If this value is set to true, tree pruning will be enabled. */
            bool                                           prune_;

            /** \brief The tree is only pruned is the percentage of states to prune is above this threshold (between 0 and 1). */
            double                                         pruneStatesThreshold_;

            struct PruneScratchSpace { std::vector<Motion*> newTree, toBePruned, candidates; } pruneScratchSpace_;

            /** \brief Stores the Motion containing the last added initial start state. */
            Motion *                                       startMotion_;

            //////////////////////////////
            // Planner progress properties
            /** \brief Number of iterations the algorithm performed */
            unsigned int                                   iterations_;
            /** \brief Best cost found so far by algorithm */
            base::Cost                                     bestCost_;
        };
    }
}

#endif<|MERGE_RESOLUTION|>--- conflicted
+++ resolved
@@ -148,27 +148,11 @@
                 return delayCC_;
             }
 
-<<<<<<< HEAD
-            /** \brief Get the seed for the underlying RNG and StateSampler. Useful for running different settings with the exact same pseudorandom sequence. */
-            boost::uint32_t getRngLocalSeed() const
-            {
-                return sampler_->rng().getLocalSeed();
-            }
-
-            /** \brief Set the seed for the underlying and StateSampler. Useful for running different settings with the exact same pseudorandom sequence. */
-            void setRngLocalSeed(boost::uint32_t seed)
-            {
-                sampler_->rng().setLocalSeed(seed);
-            }
-
-            virtual void setup();
-=======
             /** \brief Controls whether the tree is pruned during the search. */
             void setPrune(const bool prune)
             {
                 prune_ = prune;
             }
->>>>>>> 3fe35901
 
             /** \brief Get the state of the pruning option. */
             bool getPrune() const
@@ -189,6 +173,18 @@
                 return pruneStatesThreshold_;
             }
 
+            /** \brief Get the seed for the underlying RNG and StateSampler. Useful for running different settings with the exact same pseudorandom sequence. */
+            boost::uint32_t getRngLocalSeed() const
+            {
+                return sampler_->rng().getLocalSeed();
+            }
+
+            /** \brief Set the seed for the underlying and StateSampler. Useful for running different settings with the exact same pseudorandom sequence. */
+            void setRngLocalSeed(boost::uint32_t seed)
+            {
+                sampler_->rng().setLocalSeed(seed);
+            }
+
             virtual void setup();
 
             ///////////////////////////////////////
@@ -200,6 +196,10 @@
             std::string getBestCost() const
             {
                 return boost::lexical_cast<std::string>(bestCost_);
+            }
+            std::string getCollisionCheckCount() const
+            {
+                return boost::lexical_cast<std::string>(collisionChecks_);
             }
 
         protected:
@@ -256,11 +256,11 @@
             /** \brief Compute distance between motions (actually distance between contained states) */
             double distanceFunction(const Motion *a, const Motion *b) const
             {
-                return si_->distance(a->state, b->state);
+                    return si_->distance(a->state, b->state);
             }
 
             /** \brief Removes the given motion from the parent's child list */
-            void removeFromParent(Motion *m); 
+            void removeFromParent(Motion *m);
 
             /** \brief Updates the cost of the children of this node if the cost up to this node has changed */
             void updateChildCosts(Motion *m);
@@ -316,6 +316,8 @@
             // Planner progress properties
             /** \brief Number of iterations the algorithm performed */
             unsigned int                                   iterations_;
+            /** \brief Number of collisions checks performed by the algorithm */
+            unsigned int                                   collisionChecks_;
             /** \brief Best cost found so far by algorithm */
             base::Cost                                     bestCost_;
         };
