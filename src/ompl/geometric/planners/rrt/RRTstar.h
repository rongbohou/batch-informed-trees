/*********************************************************************
* Software License Agreement (BSD License)
*
*  Copyright (c) 2011, Rice University
*  All rights reserved.
*
*  Redistribution and use in source and binary forms, with or without
*  modification, are permitted provided that the following conditions
*  are met:
*
*   * Redistributions of source code must retain the above copyright
*     notice, this list of conditions and the following disclaimer.
*   * Redistributions in binary form must reproduce the above
*     copyright notice, this list of conditions and the following
*     disclaimer in the documentation and/or other materials provided
*     with the distribution.
*   * Neither the name of the Rice University nor the names of its
*     contributors may be used to endorse or promote products derived
*     from this software without specific prior written permission.
*
*  THIS SOFTWARE IS PROVIDED BY THE COPYRIGHT HOLDERS AND CONTRIBUTORS
*  "AS IS" AND ANY EXPRESS OR IMPLIED WARRANTIES, INCLUDING, BUT NOT
*  LIMITED TO, THE IMPLIED WARRANTIES OF MERCHANTABILITY AND FITNESS
*  FOR A PARTICULAR PURPOSE ARE DISCLAIMED. IN NO EVENT SHALL THE
*  COPYRIGHT OWNER OR CONTRIBUTORS BE LIABLE FOR ANY DIRECT, INDIRECT,
*  INCIDENTAL, SPECIAL, EXEMPLARY, OR CONSEQUENTIAL DAMAGES (INCLUDING,
*  BUT NOT LIMITED TO, PROCUREMENT OF SUBSTITUTE GOODS OR SERVICES;
*  LOSS OF USE, DATA, OR PROFITS; OR BUSINESS INTERRUPTION) HOWEVER
*  CAUSED AND ON ANY THEORY OF LIABILITY, WHETHER IN CONTRACT, STRICT
*  LIABILITY, OR TORT (INCLUDING NEGLIGENCE OR OTHERWISE) ARISING IN
*  ANY WAY OUT OF THE USE OF THIS SOFTWARE, EVEN IF ADVISED OF THE
*  POSSIBILITY OF SUCH DAMAGE.
*********************************************************************/

<<<<<<< HEAD
/* Authors: Alejandro Perez, Sertac Karaman, Ryan Luna, Luis G. Torres, Ioan Sucan */
/* Edited by: Jonathan Gammell (Informed sampling) */
=======
/* Authors: Alejandro Perez, Sertac Karaman, Ryan Luna, Luis G. Torres, Ioan Sucan, Javier V Gomez */
>>>>>>> da109830

#ifndef OMPL_GEOMETRIC_PLANNERS_RRT_RRTSTAR_
#define OMPL_GEOMETRIC_PLANNERS_RRT_RRTSTAR_

#include "ompl/geometric/planners/PlannerIncludes.h"
#include "ompl/base/OptimizationObjective.h"
#include "ompl/datastructures/NearestNeighbors.h"

#include <limits>
#include <vector>
#include <utility>


namespace ompl
{

    namespace geometric
    {

        /**
           @anchor gRRTstar
           @par Short description
           \ref gRRTstar "RRT*" (optimal RRT) is an asymptotically-optimal incremental
           sampling-based motion planning algorithm. \ref gRRTstar "RRT*" algorithm is
           guaranteed to converge to an optimal solution, while its
           running time is guaranteed to be a constant factor of the
           running time of the \ref gRRT "RRT". The notion of optimality is with
           respect to the distance function defined on the state space
           we are operating on. See ompl::base::Goal::setMaximumPathLength() for
           how to set the maximally allowed path length to reach the goal.
           If a solution path that is shorter than ompl::base::Goal::getMaximumPathLength() is
           found, the algorithm terminates before the elapsed time.
           @par External documentation
           S. Karaman and E. Frazzoli, Sampling-based
           Algorithms for Optimal Motion Planning, International Journal of Robotics
           Research, Vol 30, No 7, 2011.
           http://arxiv.org/abs/1105.1186
        */

        /** \brief Optimal Rapidly-exploring Random Trees */
        class RRTstar : public base::Planner
        {
        public:

            RRTstar(const base::SpaceInformationPtr &si);

            virtual ~RRTstar();

            virtual void getPlannerData(base::PlannerData &data) const;

            virtual base::PlannerStatus solve(const base::PlannerTerminationCondition &ptc);

            virtual void clear();

            /** \brief Set the goal bias

                In the process of randomly selecting states in
                the state space to attempt to go towards, the
                algorithm may in fact choose the actual goal state, if
                it knows it, with some probability. This probability
                is a real number between 0.0 and 1.0; its value should
                usually be around 0.05 and should not be too large. It
                is probably a good idea to use the default value. */
            void setGoalBias(double goalBias)
            {
                goalBias_ = goalBias;
            }

            /** \brief Get the goal bias the planner is using */
            double getGoalBias() const
            {
                return goalBias_;
            }

            /** \brief Set the range the planner is supposed to use.

                This parameter greatly influences the runtime of the
                algorithm. It represents the maximum length of a
                motion to be added in the tree of motions. */
            void setRange(double distance)
            {
                maxDistance_ = distance;
            }

            /** \brief Get the range the planner is using */
            double getRange() const
            {
                return maxDistance_;
            }

            /** \brief Set the rewiring scale factor, s, such that r_rrg = s \times r_rrg* (or k_rrg = s \times k_rrg*) */
            void setRewireFactor(double rewireFactor)
            {
                rewireFactor_ = rewireFactor;
            }

            /** \brief Set the rewiring scale factor, s, such that r_rrg = s \times r_rrg* > r_rrg* (or k_rrg = s \times k_rrg* > k_rrg*) */
            double getRewireFactor() const
            {
                return rewireFactor_;
            }

            /** \brief Set a different nearest neighbors datastructure */
            template<template<typename T> class NN>
            void setNearestNeighbors()
            {
                nn_.reset(new NN<Motion*>());
            }

            /** \brief Option that delays collision checking procedures.
                When it is enabled, all neighbors are sorted by cost. The
                planner then goes through this list, starting with the lowest
                cost, checking for collisions in order to find a parent. The planner
                stops iterating through the list when a collision free parent is found.
                This prevents the planner from collsion checking each neighbor, reducing
                computation time in scenarios where collision checking procedures are expensive.*/
            void setDelayCC(bool delayCC)
            {
                delayCC_ = delayCC;
            }

            /** \brief Get the state of the delayed collision checking option */
            bool getDelayCC() const
            {
                return delayCC_;
            }

<<<<<<< HEAD
            /** \brief Use a k-nearest search for rewiring instead of a r-disc search. */
            void setKNearest(bool useKNearest)
=======
            /** \brief Controls whether the tree is pruned during the search. */
            void setPrune(const bool prune)
            {
                prune_ = prune;
            }

            /** \brief Get the state of the pruning option. */
            bool getPrune() const
            {
                return prune_;
            }

            /** \brief Set the percentage threshold (between 0 and 1) for pruning the tree. If the new tree has removed
                at least this percentage of states, the tree will be finally pruned. */
            void setPruneStatesImprovementThreshold(const double pp)
            {
                pruneStatesThreshold_ = pp;
            }

            /** \brief Get the current prune states percentage threshold parameter. */
            double getPruneStatesImprovementThreshold () const
            {
                return pruneStatesThreshold_;
            }

            /** \brief Get the seed for the underlying RNG and StateSampler. Useful for running different settings with the exact same pseudorandom sequence. */
            boost::uint32_t getRngLocalSeed() const
>>>>>>> da109830
            {
                useKNearest_ = useKNearest;
            }

            /** \brief Get the state of using a k-nearest search for rewiring. */
            bool getKNearest() const
            {
                return useKNearest_;
            }

            /** \brief Use \e Informed \e RRT*.
            This means that once a problem is found, the search is focused only to the subproblem that could contain a better solution.
            Currently only implemented for problems with a single goal that are seeking to minimize path length in R^n (i.e., RealVectorStateSpace), SE(2) (i.e., SE2StateSpace), or SE(3) (i.e., SE3StateSpace).
            @par J D. Gammell, S. S. Srinivasa, T. D. Barfoot, "Informed RRT*: Optimal Sampling-based
            Path Planning Focused via Direct Sampling of an Admissible Ellipsoidal Heuristic."
            IROS 2014. <a href="http://arxiv.org/abs/1404.2334">arXiv:1404.2334 [cs.RO]</a>.
            <a href="http://www.youtube.com/watch?v=d7dX5MvDYTc">Illustration video</a>.
            <a href="http://www.youtube.com/watch?v=nsl-5MZfwu4">Short description video</a>. */
            void setInformedSampling(bool informedSampling);

            /** \brief Get the state of informed sampling */
            bool getInformedSampling() const
            {
                return useInformedSampling_;
            }

            virtual void setup();

            /** \brief Get the seed for the underlying RNG and StateSampler. Useful for running different settings with the exact same pseudorandom sequence. */
            boost::uint32_t getLocalSeed() const
            {
                return sampler_->getLocalSeed();
            }

            /** \brief Set the seed for the underlying and StateSampler. Useful for running different settings with the exact same pseudorandom sequence. */
            void setLocalSeed(boost::uint32_t seed)
            {
                sampler_->setLocalSeed(seed);
            }

            ///////////////////////////////////////
            // Planner progress property functions
            std::string getIterationCount() const
            {
                return boost::lexical_cast<std::string>(iterations_);
            }
            std::string getBestCost() const
            {
                return boost::lexical_cast<std::string>(bestCost_);
            }
            std::string getCollisionCheckCount() const
            {
                return boost::lexical_cast<std::string>(collisionChecks_);
            }

        protected:

            /** \brief Representation of a motion */
            class Motion
            {
            public:
                /** \brief Constructor that allocates memory for the state. This constructor automatically allocates memory for \e state, \e cost, and \e incCost */
                Motion(const base::SpaceInformationPtr &si) :
                    state(si->allocState()),
                    parent(NULL)
                {
                }

                ~Motion()
                {
                }

                /** \brief The state contained by the motion */
                base::State       *state;

                /** \brief The parent motion in the exploration tree */
                Motion            *parent;

                /** \brief The cost up to this motion */
                base::Cost        cost;

                /** \brief The incremental cost of this motion's parent to this motion (this is stored to save distance computations in the updateChildCosts() method) */
                base::Cost        incCost;

                /** \brief The set of motions descending from the current motion */
                std::vector<Motion*> children;
            };

            /** \brief Create the sampler */
            void allocSampler();

            /** \brief Free the memory allocated by this planner */
            void freeMemory();

            // For sorting a list of costs and getting only their sorted indices
            struct CostIndexCompare
            {
                CostIndexCompare(const std::vector<base::Cost>& costs,
                                 const base::OptimizationObjective &opt) :
                    costs_(costs), opt_(opt)
                {}
                bool operator()(unsigned i, unsigned j)
                {
                    return opt_.isCostBetterThan(costs_[i],costs_[j]);
                }
                const std::vector<base::Cost>& costs_;
                const base::OptimizationObjective &opt_;
            };

            /** \brief Compute distance between motions (actually distance between contained states) */
            double distanceFunction(const Motion *a, const Motion *b) const
            {
                    return si_->distance(a->state, b->state);
            }

            /** \brief Gets the neighbours of a given motion, using either k-nearest of radius as appropriate. */
            void getNeighbors(Motion *motion, std::vector<Motion*> &nbh);

            /** \brief Removes the given motion from the parent's child list */
            void removeFromParent(Motion *m);

            /** \brief Updates the cost of the children of this node if the cost up to this node has changed */
            void updateChildCosts(Motion *m);

<<<<<<< HEAD
            /** \brief Pretend to prune the graph of any vertices that have a heuristic value (lower-bounding solution cost constrained to pass through the vertex) that is greater than the current solution. Given the current memory model, for now this actually just calculates how many vertices \e would be pruned and stores that number in numPrunedVertices_*/
            void fakeHeuristicGraphPruning();
=======
            /** \brief Prunes all those states which estimated total cost is higher than pruneTreeCost.
                Returns the number of motions pruned. Depends on the parameter set by setPruneStatesImprovementThreshold() */
            int pruneTree(const base::Cost pruneTreeCost);

            /** \brief Deletes (frees memory) the motion and its children motions. */
            void deleteBranch(Motion *motion);

            /** \brief Computes the Cost To Go heuristically as the cost to come from start to motion plus
                 the cost to go from motion to goal. If \e shortest is true, the estimated cost to come
                 start-motion is given. Otherwise, this cost to come is the current motion cost. */
            base::Cost costToGo(const Motion *motion, const bool shortest = true) const;
>>>>>>> da109830

            /** \brief State sampler */
            base::StateSamplerPtr                          sampler_;

            /** \brief A nearest-neighbors datastructure containing the tree of motions */
            boost::shared_ptr< NearestNeighbors<Motion*> > nn_;

            /** \brief The fraction of time the goal is picked as the state to expand towards (if such a state is available) */
            double                                         goalBias_;

            /** \brief The maximum length of a motion to be added to a tree */
            double                                         maxDistance_;

            /** \brief The rewiring factor, s, so that r_rrg = s \times r_rrg* > r_rrg* (or k_rrg = s \times k_rrg* > k_rrg*) */
            double                                         rewireFactor_;

            /** \brief Option to delay and reduce collision checking within iterations */
            bool                                           delayCC_;

            /** \brief Option to use k-nearest search for rewiring */
            bool                                           useKNearest_;

            /** \brief Option to use informed sampling */
            bool                                           useInformedSampling_;

            /** \brief Objective we're optimizing */
            base::OptimizationObjectivePtr                 opt_;

            /** \brief The most recent goal motion.  Used for PlannerData computation */
            Motion                                         *lastGoalMotion_;

            /** \brief A list of states in the tree that satisfy the goal condition */
            std::vector<Motion*>                           goalMotions_;

<<<<<<< HEAD
            /** \brief A constant for k-nearest rewiring calculations */
            double                                         k_rrg_;
            /** \brief A constant for r-disc rewiring calculations */
            double                                         r_rrg_;

            /** \brief The number of vertices in the graph that are considered "pruned" */
            unsigned int                                   numPrunedVertices_;
=======
            /** \brief If this value is set to true, tree pruning will be enabled. */
            bool                                           prune_;

            /** \brief The tree is only pruned is the percentage of states to prune is above this threshold (between 0 and 1). */
            double                                         pruneStatesThreshold_;

            struct PruneScratchSpace { std::vector<Motion*> newTree, toBePruned, candidates; } pruneScratchSpace_;

            /** \brief Stores the Motion containing the last added initial start state. */
            Motion *                                       startMotion_;
>>>>>>> da109830

            //////////////////////////////
            // Planner progress properties
            /** \brief Number of iterations the algorithm performed */
            unsigned int                                   iterations_;
            /** \brief Number of collisions checks performed by the algorithm */
            unsigned int                                   collisionChecks_;
            /** \brief Best cost found so far by algorithm */
            base::Cost                                     bestCost_;
        };
    }
}

#endif<|MERGE_RESOLUTION|>--- conflicted
+++ resolved
@@ -32,12 +32,8 @@
 *  POSSIBILITY OF SUCH DAMAGE.
 *********************************************************************/
 
-<<<<<<< HEAD
-/* Authors: Alejandro Perez, Sertac Karaman, Ryan Luna, Luis G. Torres, Ioan Sucan */
+/* Authors: Alejandro Perez, Sertac Karaman, Ryan Luna, Luis G. Torres, Ioan Sucan, Javier V Gomez */
 /* Edited by: Jonathan Gammell (Informed sampling) */
-=======
-/* Authors: Alejandro Perez, Sertac Karaman, Ryan Luna, Luis G. Torres, Ioan Sucan, Javier V Gomez */
->>>>>>> da109830
 
 #ifndef OMPL_GEOMETRIC_PLANNERS_RRT_RRTSTAR_
 #define OMPL_GEOMETRIC_PLANNERS_RRT_RRTSTAR_
@@ -165,10 +161,6 @@
                 return delayCC_;
             }
 
-<<<<<<< HEAD
-            /** \brief Use a k-nearest search for rewiring instead of a r-disc search. */
-            void setKNearest(bool useKNearest)
-=======
             /** \brief Controls whether the tree is pruned during the search. */
             void setPrune(const bool prune)
             {
@@ -194,9 +186,8 @@
                 return pruneStatesThreshold_;
             }
 
-            /** \brief Get the seed for the underlying RNG and StateSampler. Useful for running different settings with the exact same pseudorandom sequence. */
-            boost::uint32_t getRngLocalSeed() const
->>>>>>> da109830
+            /** \brief Use a k-nearest search for rewiring instead of a r-disc search. */
+            void setKNearest(bool useKNearest)
             {
                 useKNearest_ = useKNearest;
             }
@@ -226,15 +217,15 @@
             virtual void setup();
 
             /** \brief Get the seed for the underlying RNG and StateSampler. Useful for running different settings with the exact same pseudorandom sequence. */
-            boost::uint32_t getLocalSeed() const
-            {
-                return sampler_->getLocalSeed();
+            boost::uint32_t getRngLocalSeed() const
+            {
+                return sampler_->rng().getLocalSeed();
             }
 
             /** \brief Set the seed for the underlying and StateSampler. Useful for running different settings with the exact same pseudorandom sequence. */
-            void setLocalSeed(boost::uint32_t seed)
-            {
-                sampler_->setLocalSeed(seed);
+            void setRngLocalSeed(boost::uint32_t seed)
+            {
+                sampler_->rng().setLocalSeed(seed);
             }
 
             ///////////////////////////////////////
@@ -321,10 +312,6 @@
             /** \brief Updates the cost of the children of this node if the cost up to this node has changed */
             void updateChildCosts(Motion *m);
 
-<<<<<<< HEAD
-            /** \brief Pretend to prune the graph of any vertices that have a heuristic value (lower-bounding solution cost constrained to pass through the vertex) that is greater than the current solution. Given the current memory model, for now this actually just calculates how many vertices \e would be pruned and stores that number in numPrunedVertices_*/
-            void fakeHeuristicGraphPruning();
-=======
             /** \brief Prunes all those states which estimated total cost is higher than pruneTreeCost.
                 Returns the number of motions pruned. Depends on the parameter set by setPruneStatesImprovementThreshold() */
             int pruneTree(const base::Cost pruneTreeCost);
@@ -336,7 +323,9 @@
                  the cost to go from motion to goal. If \e shortest is true, the estimated cost to come
                  start-motion is given. Otherwise, this cost to come is the current motion cost. */
             base::Cost costToGo(const Motion *motion, const bool shortest = true) const;
->>>>>>> da109830
+
+            /** \brief Pretend to prune the graph of any vertices that have a heuristic value (lower-bounding solution cost constrained to pass through the vertex) that is greater than the current solution. Given the current memory model, for now this actually just calculates how many vertices \e would be pruned and stores that number in numPrunedVertices_*/
+            void fakeHeuristicGraphPruning();
 
             /** \brief State sampler */
             base::StateSamplerPtr                          sampler_;
@@ -371,7 +360,6 @@
             /** \brief A list of states in the tree that satisfy the goal condition */
             std::vector<Motion*>                           goalMotions_;
 
-<<<<<<< HEAD
             /** \brief A constant for k-nearest rewiring calculations */
             double                                         k_rrg_;
             /** \brief A constant for r-disc rewiring calculations */
@@ -379,7 +367,7 @@
 
             /** \brief The number of vertices in the graph that are considered "pruned" */
             unsigned int                                   numPrunedVertices_;
-=======
+
             /** \brief If this value is set to true, tree pruning will be enabled. */
             bool                                           prune_;
 
@@ -390,7 +378,6 @@
 
             /** \brief Stores the Motion containing the last added initial start state. */
             Motion *                                       startMotion_;
->>>>>>> da109830
 
             //////////////////////////////
             // Planner progress properties
